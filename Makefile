--- conflicted
+++ resolved
@@ -6,12 +6,8 @@
 
 .PHONY:test
 test:
-<<<<<<< HEAD
 	nyc mocha
-=======
-	mocha
 
 .PHONY:watch
 watch:
-	tsc --watch
->>>>>>> 3d6bbcf5
+	tsc --watch